--- conflicted
+++ resolved
@@ -15,12 +15,8 @@
     "estraverse-fb": "^1.3.1",
     "express": "^4.13.3",
     "gulp": "^3.9.0",
-<<<<<<< HEAD
     "gulp-eslint": "^2.0.0",
-=======
-    "gulp-eslint": "^1.0.0",
     "gulp-mocha": "^2.2.0",
->>>>>>> b0ff2f32
     "minimist": "^1.2.0",
     "mocha": "^2.3.4",
     "require-dir": "^0.3.0",
